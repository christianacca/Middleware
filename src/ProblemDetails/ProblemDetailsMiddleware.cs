using System;
using System.Threading.Tasks;
using Microsoft.AspNetCore.Http;
using Microsoft.AspNetCore.Mvc;
using Microsoft.AspNetCore.Mvc.Abstractions;
using Microsoft.AspNetCore.Mvc.Infrastructure;
using Microsoft.AspNetCore.Routing;
using Microsoft.Extensions.Hosting;
using Microsoft.Extensions.Logging;
using Microsoft.Extensions.Options;
using Microsoft.Extensions.StackTrace.Sources;
using Microsoft.Net.Http.Headers;
using MvcProblemDetails = Microsoft.AspNetCore.Mvc.ProblemDetails;

<<<<<<< HEAD
=======
#if NETCOREAPP3_0
using IHostingEnvironment = Microsoft.AspNetCore.Hosting.IWebHostEnvironment;
#else
using IHostingEnvironment = Microsoft.AspNetCore.Hosting.IHostingEnvironment;
#endif

>>>>>>> a684fed0
namespace Hellang.Middleware.ProblemDetails
{
    public class ProblemDetailsMiddleware
    {
        private static readonly ActionDescriptor EmptyActionDescriptor = new ActionDescriptor();

        private static readonly RouteData EmptyRouteData = new RouteData();

        public ProblemDetailsMiddleware(
            RequestDelegate next,
            IOptions<ProblemDetailsOptions> options,
            IActionResultExecutor<ObjectResult> executor,
            IHostEnvironment environment,
            ILogger<ProblemDetailsMiddleware> logger)
        {
            Next = next;
            Options = options.Value;
            Executor = executor;
            Logger = logger;
            var fileProvider = Options.FileProvider ?? environment.ContentRootFileProvider;
            DetailsProvider = new ExceptionDetailsProvider(fileProvider, logger, Options.SourceCodeLineCount);
        }

        private RequestDelegate Next { get; }

        private ProblemDetailsOptions Options { get; }

        private IActionResultExecutor<ObjectResult> Executor { get; }

        private ILogger<ProblemDetailsMiddleware> Logger { get; }

        private ExceptionDetailsProvider DetailsProvider { get; }

        public async Task Invoke(HttpContext context)
        {
            try
            {
                await Next(context);

                if (Options.IsProblem(context))
                {
                    if (context.Response.HasStarted)
                    {
                        Logger.ResponseStarted();
                        return;
                    }

                    ClearResponse(context, context.Response.StatusCode);

                    var details = Options.MapStatusCode(context);

                    await WriteProblemDetails(context, details);
                }
            }
            catch (Exception error)
            {
                if (context.Response.HasStarted)
                {
                    Logger.ResponseStarted();
                    throw; // Re-throw the original exception if we can't handle it properly.
                }

                try
                {
                    ClearResponse(context, StatusCodes.Status500InternalServerError);

                    var details = GetDetails(context, error);

                    if (details != null) // Don't handle the exception if we can't or don't want to convert it to ProblemDetails
                    {
                        if (Options.ShouldLogUnhandledException(context, error, details))
                        {
                            Logger.UnhandledException(error);
                        }

                        await WriteProblemDetails(context, details);

                        if (!Options.ShouldRethrowException(context, error))
                        {
                            return;
                        }
                    }
                    else
                    {
                        Logger.IgnoredException(error);
                    }
                }
                catch (Exception inner)
                {
                    // If we fail to write a problem response, we log the exception and throw the original below.
                    Logger.ProblemDetailsMiddlewareException(inner);
                }

                throw; // Re-throw the original exception if we can't handle it properly or it's intended.
            }
        }

        private MvcProblemDetails GetDetails(HttpContext context, Exception error)
        {
            if (error is ProblemDetailsException problem)
            {
                // The user has already provided a valid problem details object.
                return problem.Details;
            }

            var result = MapToProblemDetails(context, error);

            if (Options.IncludeExceptionDetails(context, error))
            {
                try
                {
                    // Instead of returning a new object, we mutate the existing problem so users keep all details.
                    return result.WithExceptionDetails(error, DetailsProvider.GetDetails(error));
                }
                catch (Exception e)
                {
                    // Failed to get exception details for the specific exception.
                    // Just log the failure and return the original problem details below.
                    Logger.ProblemDetailsMiddlewareException(e);
                }
            }

            return result;
        }

        private MvcProblemDetails MapToProblemDetails(HttpContext context, Exception error)
        {
            if (Options.TryMapProblemDetails(context, error, out var result))
            {
                // The user has set up a mapping for the specific exception type.
                return result;
            }

            // Fall back to the generic status code problem details.
            return Options.MapStatusCode(context);
        }

        private Task WriteProblemDetails(HttpContext context, MvcProblemDetails details)
        {
            Options.AddTraceId(context, details);

            Options.OnBeforeWriteDetails?.Invoke(context, details);

            var routeData = context.GetRouteData() ?? EmptyRouteData;

            var actionContext = new ActionContext(context, routeData, EmptyActionDescriptor);

            var result = new ObjectResult(details)
            {
                StatusCode = details.Status ?? context.Response.StatusCode,
                ContentTypes = Options.ContentTypes,
                DeclaredType = details.GetType(),
            };

<<<<<<< HEAD
=======
            result.ContentTypes = Options.ContentTypes;

>>>>>>> a684fed0
            return Executor.ExecuteAsync(actionContext, result);
        }

        private void ClearResponse(HttpContext context, int statusCode)
        {
            var headers = new HeaderDictionary();

            // Make sure problem responses are never cached.
            headers.Append(HeaderNames.CacheControl, "no-cache, no-store, must-revalidate");
            headers.Append(HeaderNames.Pragma, "no-cache");
            headers.Append(HeaderNames.Expires, "0");

            foreach (var header in context.Response.Headers)
            {
                // Because the CORS middleware adds all the headers early in the pipeline,
                // we want to copy over the existing Access-Control-* headers after resetting the response.
                if (Options.AllowedHeaderNames.Contains(header.Key))
                {
                    headers.Add(header);
                }
            }

            context.Response.Clear();
            context.Response.StatusCode = statusCode;

            foreach (var header in headers)
            {
                context.Response.Headers.Add(header);
            }
        }
    }
}<|MERGE_RESOLUTION|>--- conflicted
+++ resolved
@@ -12,15 +12,6 @@
 using Microsoft.Net.Http.Headers;
 using MvcProblemDetails = Microsoft.AspNetCore.Mvc.ProblemDetails;
 
-<<<<<<< HEAD
-=======
-#if NETCOREAPP3_0
-using IHostingEnvironment = Microsoft.AspNetCore.Hosting.IWebHostEnvironment;
-#else
-using IHostingEnvironment = Microsoft.AspNetCore.Hosting.IHostingEnvironment;
-#endif
-
->>>>>>> a684fed0
 namespace Hellang.Middleware.ProblemDetails
 {
     public class ProblemDetailsMiddleware
@@ -175,11 +166,8 @@
                 DeclaredType = details.GetType(),
             };
 
-<<<<<<< HEAD
-=======
             result.ContentTypes = Options.ContentTypes;
 
->>>>>>> a684fed0
             return Executor.ExecuteAsync(actionContext, result);
         }
 
